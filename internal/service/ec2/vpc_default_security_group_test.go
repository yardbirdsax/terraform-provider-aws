--- conflicted
+++ resolved
@@ -19,17 +19,10 @@
 	vpcResourceName := "aws_vpc.test"
 
 	resource.ParallelTest(t, resource.TestCase{
-<<<<<<< HEAD
-		PreCheck:                 func() { acctest.PreCheck(t) },
-		ErrorCheck:               acctest.ErrorCheck(t, ec2.EndpointsID),
-		ProtoV5ProviderFactories: acctest.ProtoV5ProviderFactories,
-		CheckDestroy:             testAccCheckDefaultSecurityGroupDestroy,
-=======
 		PreCheck:          func() { acctest.PreCheck(t) },
 		ErrorCheck:        acctest.ErrorCheck(t, ec2.EndpointsID),
 		ProviderFactories: acctest.ProviderFactories,
 		CheckDestroy:      acctest.CheckDestroyNoop,
->>>>>>> 507bdd37
 		Steps: []resource.TestStep{
 			{
 				Config: testAccVPCDefaultSecurityGroupConfig_basic(rName),
@@ -79,17 +72,10 @@
 	resourceName := "aws_default_security_group.test"
 
 	resource.ParallelTest(t, resource.TestCase{
-<<<<<<< HEAD
-		PreCheck:                 func() { acctest.PreCheck(t) },
-		ErrorCheck:               acctest.ErrorCheck(t, ec2.EndpointsID),
-		ProtoV5ProviderFactories: acctest.ProtoV5ProviderFactories,
-		CheckDestroy:             testAccCheckDefaultSecurityGroupDestroy,
-=======
 		PreCheck:          func() { acctest.PreCheck(t) },
 		ErrorCheck:        acctest.ErrorCheck(t, ec2.EndpointsID),
 		ProviderFactories: acctest.ProviderFactories,
 		CheckDestroy:      acctest.CheckDestroyNoop,
->>>>>>> 507bdd37
 		Steps: []resource.TestStep{
 			{
 				Config: testAccVPCDefaultSecurityGroupConfig_empty(rName),
@@ -130,19 +116,11 @@
 	rName := sdkacctest.RandomWithPrefix(acctest.ResourcePrefix)
 	resourceName := "aws_default_security_group.test"
 
-<<<<<<< HEAD
-	resource.ParallelTest(t, resource.TestCase{
-		PreCheck:                 func() { acctest.PreCheck(t); acctest.PreCheckEC2Classic(t) },
-		ErrorCheck:               acctest.ErrorCheck(t, ec2.EndpointsID),
-		ProtoV5ProviderFactories: acctest.ProtoV5ProviderFactories,
-		CheckDestroy:             testAccCheckDefaultSecurityGroupDestroy,
-=======
 	resource.Test(t, resource.TestCase{
 		PreCheck:          func() { acctest.PreCheck(t); acctest.PreCheckEC2Classic(t) },
 		ErrorCheck:        acctest.ErrorCheck(t, ec2.EndpointsID),
 		ProviderFactories: acctest.ProviderFactories,
 		CheckDestroy:      acctest.CheckDestroyNoop,
->>>>>>> 507bdd37
 		Steps: []resource.TestStep{
 			{
 				Config: testAccVPCDefaultSecurityGroupConfig_classic(rName),
@@ -185,19 +163,11 @@
 	var group ec2.SecurityGroup
 	resourceName := "aws_default_security_group.test"
 
-<<<<<<< HEAD
-	resource.ParallelTest(t, resource.TestCase{
-		PreCheck:                 func() { acctest.PreCheck(t); acctest.PreCheckEC2Classic(t) },
-		ErrorCheck:               acctest.ErrorCheck(t, ec2.EndpointsID),
-		ProtoV5ProviderFactories: acctest.ProtoV5ProviderFactories,
-		CheckDestroy:             testAccCheckDefaultSecurityGroupDestroy,
-=======
 	resource.Test(t, resource.TestCase{
 		PreCheck:          func() { acctest.PreCheck(t); acctest.PreCheckEC2Classic(t) },
 		ErrorCheck:        acctest.ErrorCheck(t, ec2.EndpointsID),
 		ProviderFactories: acctest.ProviderFactories,
 		CheckDestroy:      acctest.CheckDestroyNoop,
->>>>>>> 507bdd37
 		Steps: []resource.TestStep{
 			{
 				Config: testAccVPCDefaultSecurityGroupConfig_classicEmpty(),
