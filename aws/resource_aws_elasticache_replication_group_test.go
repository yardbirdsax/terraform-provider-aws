--- conflicted
+++ resolved
@@ -4,6 +4,7 @@
 	"fmt"
 	"log"
 	"regexp"
+	"strconv"
 	"strings"
 	"testing"
 	"time"
@@ -73,11 +74,8 @@
 				Config: testAccAWSElasticacheReplicationGroupConfig(rName),
 				Check: resource.ComposeTestCheckFunc(
 					testAccCheckAWSElasticacheReplicationGroupExists(resourceName, &rg),
-<<<<<<< HEAD
 					resource.TestCheckResourceAttr(resourceName, "engine", "redis"),
-=======
 					testAccCheckResourceAttrRegionalARN(resourceName, "arn", "elasticache", fmt.Sprintf("replicationgroup:%s", rName)),
->>>>>>> 9263f796
 					resource.TestCheckResourceAttr(resourceName, "number_cache_clusters", "2"),
 					resource.TestCheckResourceAttr(resourceName, "multi_az_enabled", "false"),
 					resource.TestCheckResourceAttr(resourceName, "automatic_failover_enabled", "false"),
@@ -490,13 +488,10 @@
 					resource.TestCheckResourceAttr(resourceName, "cluster_mode.0.replicas_per_node_group", "1"),
 					resource.TestCheckResourceAttr(resourceName, "port", "6379"),
 					resource.TestCheckResourceAttrSet(resourceName, "configuration_endpoint_address"),
-<<<<<<< HEAD
 					resource.TestCheckResourceAttr(resourceName, "multi_az_enabled", "false"),
 					resource.TestCheckResourceAttr(resourceName, "automatic_failover_enabled", "true"),
-=======
 					resource.TestCheckResourceAttr(resourceName, "number_cache_clusters", "4"),
 					resource.TestCheckResourceAttr(resourceName, "member_clusters.#", "4"),
->>>>>>> 9263f796
 				),
 			},
 			{
@@ -829,17 +824,20 @@
 	rName := acctest.RandomWithPrefix("tf-acc-test")
 	resourceName := "aws_elasticache_replication_group.test"
 
-	resource.ParallelTest(t, resource.TestCase{
-		PreCheck:     func() { testAccPreCheck(t) },
-		Providers:    testAccProviders,
-		CheckDestroy: testAccCheckAWSElasticacheReplicationDestroy,
-		Steps: []resource.TestStep{
-			{
-				Config: testAccAWSElasticacheReplicationGroupConfig_FailoverMultiAZ(rName, 3, false, false),
+	autoFailoverEnabled := false
+	multiAZEnabled := false
+
+	resource.ParallelTest(t, resource.TestCase{
+		PreCheck:     func() { testAccPreCheck(t) },
+		Providers:    testAccProviders,
+		CheckDestroy: testAccCheckAWSElasticacheReplicationDestroy,
+		Steps: []resource.TestStep{
+			{
+				Config: testAccAWSElasticacheReplicationGroupConfig_FailoverMultiAZ(rName, 3, autoFailoverEnabled, multiAZEnabled),
 				Check: resource.ComposeTestCheckFunc(
 					testAccCheckAWSElasticacheReplicationGroupExists(resourceName, &replicationGroup),
-					resource.TestCheckResourceAttr(resourceName, "automatic_failover_enabled", "false"),
-					resource.TestCheckResourceAttr(resourceName, "multi_az_enabled", "false"),
+					resource.TestCheckResourceAttr(resourceName, "automatic_failover_enabled", strconv.FormatBool(autoFailoverEnabled)),
+					resource.TestCheckResourceAttr(resourceName, "multi_az_enabled", strconv.FormatBool(multiAZEnabled)),
 					resource.TestCheckResourceAttr(resourceName, "number_cache_clusters", "3"),
 					resource.TestCheckResourceAttr(resourceName, "member_clusters.#", "3"),
 				),
@@ -856,19 +854,15 @@
 					conn := testAccProvider.Meta().(*AWSClient).elasticacheconn
 					timeout := 40 * time.Minute
 
-<<<<<<< HEAD
-					if err := resourceAwsElasticacheReplicationGroupSetPrimaryClusterID(conn, rName, fmt.Sprintf("%s-003", rName), timeout); err != nil {
-=======
 					if err := resourceAwsElasticacheReplicationGroupSetPrimaryClusterID(conn, rName, formatReplicationGroupClusterID(rName, 3), timeout); err != nil {
->>>>>>> 9263f796
 						t.Fatalf("error changing primary cache cluster: %s", err)
 					}
 				},
-				Config: testAccAWSElasticacheReplicationGroupConfig_FailoverMultiAZ(rName, 2, false, false),
+				Config: testAccAWSElasticacheReplicationGroupConfig_FailoverMultiAZ(rName, 2, autoFailoverEnabled, multiAZEnabled),
 				Check: resource.ComposeTestCheckFunc(
 					testAccCheckAWSElasticacheReplicationGroupExists(resourceName, &replicationGroup),
-					resource.TestCheckResourceAttr(resourceName, "automatic_failover_enabled", "false"),
-					resource.TestCheckResourceAttr(resourceName, "multi_az_enabled", "false"),
+					resource.TestCheckResourceAttr(resourceName, "automatic_failover_enabled", strconv.FormatBool(autoFailoverEnabled)),
+					resource.TestCheckResourceAttr(resourceName, "multi_az_enabled", strconv.FormatBool(multiAZEnabled)),
 					resource.TestCheckResourceAttr(resourceName, "number_cache_clusters", "2"),
 					resource.TestCheckResourceAttr(resourceName, "member_clusters.#", "2"),
 				),
@@ -882,17 +876,20 @@
 	rName := acctest.RandomWithPrefix("tf-acc-test")
 	resourceName := "aws_elasticache_replication_group.test"
 
-	resource.ParallelTest(t, resource.TestCase{
-		PreCheck:     func() { testAccPreCheck(t) },
-		Providers:    testAccProviders,
-		CheckDestroy: testAccCheckAWSElasticacheReplicationDestroy,
-		Steps: []resource.TestStep{
-			{
-				Config: testAccAWSElasticacheReplicationGroupConfig_FailoverMultiAZ(rName, 3, true, true),
+	autoFailoverEnabled := true
+	multiAZEnabled := false
+
+	resource.ParallelTest(t, resource.TestCase{
+		PreCheck:     func() { testAccPreCheck(t) },
+		Providers:    testAccProviders,
+		CheckDestroy: testAccCheckAWSElasticacheReplicationDestroy,
+		Steps: []resource.TestStep{
+			{
+				Config: testAccAWSElasticacheReplicationGroupConfig_FailoverMultiAZ(rName, 3, autoFailoverEnabled, multiAZEnabled),
 				Check: resource.ComposeTestCheckFunc(
 					testAccCheckAWSElasticacheReplicationGroupExists(resourceName, &replicationGroup),
-					resource.TestCheckResourceAttr(resourceName, "automatic_failover_enabled", "true"),
-					resource.TestCheckResourceAttr(resourceName, "multi_az_enabled", "true"),
+					resource.TestCheckResourceAttr(resourceName, "automatic_failover_enabled", strconv.FormatBool(autoFailoverEnabled)),
+					resource.TestCheckResourceAttr(resourceName, "multi_az_enabled", strconv.FormatBool(multiAZEnabled)),
 					resource.TestCheckResourceAttr(resourceName, "number_cache_clusters", "3"),
 					resource.TestCheckResourceAttr(resourceName, "member_clusters.#", "3"),
 				),
@@ -907,12 +904,6 @@
 					if err := resourceAwsElasticacheReplicationGroupDisableAutomaticFailover(conn, rName, timeout); err != nil {
 						t.Fatalf("error disabling automatic failover: %s", err)
 					}
-<<<<<<< HEAD
-
-					// Set primary
-					if err := resourceAwsElasticacheReplicationGroupSetPrimaryClusterID(conn, rName, fmt.Sprintf("%s-003", rName), timeout); err != nil {
-						t.Fatalf("error changing primary cache cluster: %s", err)
-=======
 
 					// Set primary
 					if err := resourceAwsElasticacheReplicationGroupSetPrimaryClusterID(conn, rName, formatReplicationGroupClusterID(rName, 3), timeout); err != nil {
@@ -920,14 +911,15 @@
 					}
 
 					// Re-enable automatic failover like nothing ever happened
-					if err := resourceAwsElasticacheReplicationGroupEnableAutomaticFailover(conn, rName, timeout); err != nil {
+					if err := resourceAwsElasticacheReplicationGroupEnableAutomaticFailover(conn, rName, multiAZEnabled, timeout); err != nil {
 						t.Fatalf("error re-enabling automatic failover: %s", err)
 					}
 				},
-				Config: testAccAWSElasticacheReplicationGroupConfig_NumberCacheClusters(rName, 2, true),
+				Config: testAccAWSElasticacheReplicationGroupConfig_FailoverMultiAZ(rName, 2, autoFailoverEnabled, multiAZEnabled),
 				Check: resource.ComposeTestCheckFunc(
 					testAccCheckAWSElasticacheReplicationGroupExists(resourceName, &replicationGroup),
-					resource.TestCheckResourceAttr(resourceName, "automatic_failover_enabled", "true"),
+					resource.TestCheckResourceAttr(resourceName, "automatic_failover_enabled", strconv.FormatBool(autoFailoverEnabled)),
+					resource.TestCheckResourceAttr(resourceName, "multi_az_enabled", strconv.FormatBool(multiAZEnabled)),
 					resource.TestCheckResourceAttr(resourceName, "number_cache_clusters", "2"),
 					resource.TestCheckResourceAttr(resourceName, "member_clusters.#", "2"),
 				),
@@ -947,7 +939,7 @@
 		CheckDestroy: testAccCheckAWSElasticacheReplicationDestroy,
 		Steps: []resource.TestStep{
 			{
-				Config: testAccAWSElasticacheReplicationGroupConfig_NumberCacheClusters(rName, 3, false),
+				Config: testAccAWSElasticacheReplicationGroupConfig_NumberCacheClusters(rName, 3),
 				Check: resource.ComposeTestCheckFunc(
 					testAccCheckAWSElasticacheReplicationGroupExists(resourceName, &replicationGroup),
 					resource.TestCheckResourceAttr(resourceName, "number_cache_clusters", "3"),
@@ -968,10 +960,9 @@
 
 					if _, err := waiter.CacheClusterDeleted(conn, cacheClusterID, timeout); err != nil {
 						t.Fatalf("error deleting Cache Cluster (%s): %s", cacheClusterID, err)
->>>>>>> 9263f796
 					}
 				},
-				Config: testAccAWSElasticacheReplicationGroupConfig_NumberCacheClusters(rName, 3, false),
+				Config: testAccAWSElasticacheReplicationGroupConfig_NumberCacheClusters(rName, 3),
 				Check: resource.ComposeTestCheckFunc(
 					testAccCheckAWSElasticacheReplicationGroupExists(resourceName, &replicationGroup),
 					resource.TestCheckResourceAttr(resourceName, "number_cache_clusters", "3"),
@@ -982,18 +973,6 @@
 	})
 }
 
-<<<<<<< HEAD
-					// Re-enable automatic failover like nothing ever happened
-					if err := resourceAwsElasticacheReplicationGroupEnableAutomaticFailover(conn, rName, timeout); err != nil {
-						t.Fatalf("error re-enabling automatic failover: %s", err)
-					}
-				},
-				Config: testAccAWSElasticacheReplicationGroupConfig_FailoverMultiAZ(rName, 2, true, true),
-				Check: resource.ComposeTestCheckFunc(
-					testAccCheckAWSElasticacheReplicationGroupExists(resourceName, &replicationGroup),
-					resource.TestCheckResourceAttr(resourceName, "automatic_failover_enabled", "true"),
-					resource.TestCheckResourceAttr(resourceName, "multi_az_enabled", "true"),
-=======
 func TestAccAWSElasticacheReplicationGroup_NumberCacheClusters_MemberClusterDisappears_AddMemberCluster(t *testing.T) {
 	var replicationGroup elasticache.ReplicationGroup
 	rName := acctest.RandomWithPrefix("tf-acc-test")
@@ -1005,7 +984,7 @@
 		CheckDestroy: testAccCheckAWSElasticacheReplicationDestroy,
 		Steps: []resource.TestStep{
 			{
-				Config: testAccAWSElasticacheReplicationGroupConfig_NumberCacheClusters(rName, 3, false),
+				Config: testAccAWSElasticacheReplicationGroupConfig_NumberCacheClusters(rName, 3),
 				Check: resource.ComposeTestCheckFunc(
 					testAccCheckAWSElasticacheReplicationGroupExists(resourceName, &replicationGroup),
 					resource.TestCheckResourceAttr(resourceName, "number_cache_clusters", "3"),
@@ -1028,7 +1007,7 @@
 						t.Fatalf("error deleting Cache Cluster (%s): %s", cacheClusterID, err)
 					}
 				},
-				Config: testAccAWSElasticacheReplicationGroupConfig_NumberCacheClusters(rName, 4, false),
+				Config: testAccAWSElasticacheReplicationGroupConfig_NumberCacheClusters(rName, 4),
 				Check: resource.ComposeTestCheckFunc(
 					testAccCheckAWSElasticacheReplicationGroupExists(resourceName, &replicationGroup),
 					resource.TestCheckResourceAttr(resourceName, "number_cache_clusters", "4"),
@@ -1050,7 +1029,7 @@
 		CheckDestroy: testAccCheckAWSElasticacheReplicationDestroy,
 		Steps: []resource.TestStep{
 			{
-				Config: testAccAWSElasticacheReplicationGroupConfig_NumberCacheClusters(rName, 3, false),
+				Config: testAccAWSElasticacheReplicationGroupConfig_NumberCacheClusters(rName, 3),
 				Check: resource.ComposeTestCheckFunc(
 					testAccCheckAWSElasticacheReplicationGroupExists(resourceName, &replicationGroup),
 					resource.TestCheckResourceAttr(resourceName, "number_cache_clusters", "3"),
@@ -1073,10 +1052,9 @@
 						t.Fatalf("error deleting Cache Cluster (%s): %s", cacheClusterID, err)
 					}
 				},
-				Config: testAccAWSElasticacheReplicationGroupConfig_NumberCacheClusters(rName, 2, false),
+				Config: testAccAWSElasticacheReplicationGroupConfig_NumberCacheClusters(rName, 2),
 				Check: resource.ComposeTestCheckFunc(
 					testAccCheckAWSElasticacheReplicationGroupExists(resourceName, &replicationGroup),
->>>>>>> 9263f796
 					resource.TestCheckResourceAttr(resourceName, "number_cache_clusters", "2"),
 					resource.TestCheckResourceAttr(resourceName, "member_clusters.#", "2"),
 				),
@@ -1096,7 +1074,7 @@
 		CheckDestroy: testAccCheckAWSElasticacheReplicationDestroy,
 		Steps: []resource.TestStep{
 			{
-				Config: testAccAWSElasticacheReplicationGroupConfig_NumberCacheClusters(rName, 4, false),
+				Config: testAccAWSElasticacheReplicationGroupConfig_NumberCacheClusters(rName, 4),
 				Check: resource.ComposeTestCheckFunc(
 					testAccCheckAWSElasticacheReplicationGroupExists(resourceName, &replicationGroup),
 					resource.TestCheckResourceAttr(resourceName, "number_cache_clusters", "4"),
@@ -1119,7 +1097,7 @@
 						t.Fatalf("error deleting Cache Cluster (%s): %s", cacheClusterID, err)
 					}
 				},
-				Config: testAccAWSElasticacheReplicationGroupConfig_NumberCacheClusters(rName, 2, false),
+				Config: testAccAWSElasticacheReplicationGroupConfig_NumberCacheClusters(rName, 2),
 				Check: resource.ComposeTestCheckFunc(
 					testAccCheckAWSElasticacheReplicationGroupExists(resourceName, &replicationGroup),
 					resource.TestCheckResourceAttr(resourceName, "number_cache_clusters", "2"),
@@ -2217,4 +2195,34 @@
   final_snapshot_identifier = %[1]q
 }
 `, rName)
+}
+
+func resourceAwsElasticacheReplicationGroupDisableAutomaticFailover(conn *elasticache.ElastiCache, replicationGroupID string, timeout time.Duration) error {
+	return resourceAwsElasticacheReplicationGroupModify(conn, timeout, &elasticache.ModifyReplicationGroupInput{
+		ReplicationGroupId:       aws.String(replicationGroupID),
+		ApplyImmediately:         aws.Bool(true),
+		AutomaticFailoverEnabled: aws.Bool(false),
+		MultiAZEnabled:           aws.Bool(false),
+	})
+}
+
+func resourceAwsElasticacheReplicationGroupEnableAutomaticFailover(conn *elasticache.ElastiCache, replicationGroupID string, multiAZEnabled bool, timeout time.Duration) error {
+	return resourceAwsElasticacheReplicationGroupModify(conn, timeout, &elasticache.ModifyReplicationGroupInput{
+		ReplicationGroupId:       aws.String(replicationGroupID),
+		ApplyImmediately:         aws.Bool(true),
+		AutomaticFailoverEnabled: aws.Bool(true),
+		MultiAZEnabled:           aws.Bool(multiAZEnabled),
+	})
+}
+
+func resourceAwsElasticacheReplicationGroupSetPrimaryClusterID(conn *elasticache.ElastiCache, replicationGroupID, primaryClusterID string, timeout time.Duration) error {
+	return resourceAwsElasticacheReplicationGroupModify(conn, timeout, &elasticache.ModifyReplicationGroupInput{
+		ReplicationGroupId: aws.String(replicationGroupID),
+		ApplyImmediately:   aws.Bool(true),
+		PrimaryClusterId:   aws.String(primaryClusterID),
+	})
+}
+
+func formatReplicationGroupClusterID(replicationGroupID string, clusterID int) string {
+	return fmt.Sprintf("%s-%03d", replicationGroupID, clusterID)
 }